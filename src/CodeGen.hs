--- conflicted
+++ resolved
@@ -41,14 +41,9 @@
       [Oz.InstructionLine Oz.InstrReturn]
     ]
   where
-<<<<<<< HEAD
-    stackSize = case calculateStackSize symbolTable procedure of
+    stackSize = case calculateStackSize symbolTable of
       Just size -> size
       Nothing -> error $ "Stack size calculation for procedure " ++ procName ++ " failed"
-=======
-    -- TODO: is this safe? I think so
-    stackSize = fromMaybe 0 $ calculateStackSize symbolTable
->>>>>>> 9abd6934
     instrs = concat $ evalState (mapM (generateStmtCode symbolTable) statements) initialRegister
     stackSetup =
       if stackSize > 0
